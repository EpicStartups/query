package query

import (
	"bytes"
	"fmt"
	"strconv"
	"strings"
)

type direction uint8

type order struct {
	cols []string
	dir  direction
}

type set struct {
	col string
	val interface{}
}

type statement uint8

type where struct {
	col   string
	op    string
	val   interface{}
	cat   string
	query Query
}

type Query struct {
	stmt   statement
	table  string
	cols   []string
	wheres []where
	sets   []set
	order  order
	limit  int
	offset int
	ret    []string
	args   []interface{}
	bind   int
}

const (
	asc direction = iota
	desc

	_select statement = iota
	_insert
	_update
	_delete
)

func Delete(opts ...Option) Query {
	q := Query{
		stmt: _delete,
	}

	for _, opt := range opts {
		q = opt(q)
	}

	return q
}

func Insert(opts ...Option) Query {
	q := Query{
		stmt: _insert,
	}

	for _, opt := range opts {
		q = opt(q)
	}

	return q
}

func Select(opts ...Option) Query {
	q := Query{
		stmt: _select,
	}

	for _, opt := range opts {
		q = opt(q)
	}

	return q
}

func Update(opts ...Option) Query {
	q := Query{
		stmt: _update,
	}

	for _, opt := range opts {
		q = opt(q)
	}

	return q
}

func (d direction) String() string {
	switch d {
	case asc:
		return "ASC"
	case desc:
		return "DESC"
	default:
		return ""
	}
}

func (o order) isZero() bool {
	return len(o.cols) == 0 && o.dir == direction(0)
}

func (q Query) Args() []interface{} {
	return q.args
}

func (q Query) buildReturning(buf *bytes.Buffer) {
	if len(q.ret) == 0 {
		return
	}

	buf.WriteString(" RETURNING ")
	buf.WriteString(strings.Join(q.ret, ", "))
}

func (q *Query) buildWheres(buf *bytes.Buffer) {
	if len(q.wheres) == 0 {
		return
	}

	buf.WriteString(" WHERE ")

	wheres := make([]string, 0)
	end := len(q.wheres) - 1

	for i, w := range q.wheres {
		where := bytes.NewBufferString(w.col)
		where.WriteString(" ")
		where.WriteString(w.op)
		where.WriteString(" ")

		if w.val == nil {
			if !w.query.isZero() {
				w.query.bind += q.bind
				w.val = "(" + w.query.Build() + ")"
				q.bind++
			} else {
				if w.op == "IN" {
					in := make([]string, 0)

					for q.bind != len(q.args) {
						q.bind++
						in = append(in, param(q.bind))
					}

					w.val = "(" + strings.Join(in, ", ") + ")"
				} else {
					q.bind++
					w.val = param(q.bind)
				}
			}
		}

		fmt.Fprintf(where, "%v", w.val)

		wheres = append(wheres, where.String())

		if i != end {
			next := q.wheres[i+1]

			if next.cat != w.cat {
				buf.WriteString("(")
				buf.WriteString(strings.Join(wheres, w.cat))
				buf.WriteString(")")
				buf.WriteString(next.cat)

				wheres = make([]string, 0)
			}

			continue
		}

		buf.WriteString(strings.Join(wheres, w.cat))
	}
}

func (q Query) isZero() bool {
	return q.stmt == statement(0) &&
<<<<<<< HEAD
            q.table == "" &&
            len(q.cols) == 0 &&
            len(q.wheres) == 0 &&
            len(q.sets) == 0 &&
            len(q.wheres) == 0 &&
            len(q.sets) == 0 &&
            q.order.isZero() &&
            q.limit == 0 &&
            len(q.ret) == 0 &&
            len(q.args) == 0
=======
		q.table == "" &&
		len(q.cols) == 0 &&
		len(q.wheres) == 0 &&
		len(q.sets) == 0 &&
		len(q.wheres) == 0 &&
		len(q.sets) == 0 &&
		q.order.isZero() &&
		q.limit == 0 &&
		len(q.ret) == 0 &&
		len(q.args) == 0
>>>>>>> 02a9763a
}

func (q *Query) Build() string {
	buf := bytes.NewBufferString("")

	switch q.stmt {
	case _select:
		buf.WriteString("SELECT ")
		buf.WriteString(strings.Join(q.cols, ", "))
		buf.WriteString(" FROM ")
		buf.WriteString(q.table)

		q.buildWheres(buf)

		if !q.order.isZero() {
			buf.WriteString(" ORDER BY ")
			buf.WriteString(strings.Join(q.order.cols, ", "))
			buf.WriteString(" ")
			buf.WriteString(q.order.dir.String())
		}

		if q.limit > 0 {
			buf.WriteString(" LIMIT ")
			buf.WriteString(strconv.FormatInt(int64(q.limit), 10))
		}

		if q.offset > 0 {
			buf.WriteString(" OFFSET ")
			buf.WriteString(strconv.FormatInt(int64(q.offset), 10))
		}

		return buf.String()
	case _insert:
		buf.WriteString("INSERT INTO ")
		buf.WriteString(q.table)
		buf.WriteString(" (")
		buf.WriteString(strings.Join(q.cols, ", "))

		vals := make([]string, len(q.cols), len(q.cols))

		for i := range q.cols {
			vals[i] = param(i + 1)
		}

		buf.WriteString(") VALUES (")
		buf.WriteString(strings.Join(vals, ", "))
		buf.WriteString(")")

		q.buildReturning(buf)

		return buf.String()
	case _update:
		buf.WriteString("UPDATE ")
		buf.WriteString(q.table)

		sets := make([]string, len(q.sets), len(q.sets))

		for i, s := range q.sets {
			if s.val == nil {
				q.bind++
				s.val = param(q.bind)
			}

			sets[i] = fmt.Sprintf("%s = %v", s.col, s.val)
		}

		buf.WriteString(" SET ")
		buf.WriteString(strings.Join(sets, ", "))

		q.buildWheres(buf)

		if q.limit > 0 {
			buf.WriteString(" LIMIT ")
			buf.WriteString(strconv.FormatInt(int64(q.limit), 10))
		}

		if q.offset > 0 {
			buf.WriteString(" OFFSET ")
			buf.WriteString(strconv.FormatInt(int64(q.offset), 10))
		}

		return buf.String()
	case _delete:
		buf.WriteString("DELETE FROM ")
		buf.WriteString(q.table)

		q.buildWheres(buf)

		if q.limit > 0 {
			buf.WriteString(" LIMIT ")
			buf.WriteString(strconv.FormatInt(int64(q.limit), 10))
		}

		if q.offset > 0 {
			buf.WriteString(" OFFSET ")
			buf.WriteString(strconv.FormatInt(int64(q.offset), 10))
		}

		return buf.String()
	default:
		return buf.String()
	}
}<|MERGE_RESOLUTION|>--- conflicted
+++ resolved
@@ -192,18 +192,6 @@
 
 func (q Query) isZero() bool {
 	return q.stmt == statement(0) &&
-<<<<<<< HEAD
-            q.table == "" &&
-            len(q.cols) == 0 &&
-            len(q.wheres) == 0 &&
-            len(q.sets) == 0 &&
-            len(q.wheres) == 0 &&
-            len(q.sets) == 0 &&
-            q.order.isZero() &&
-            q.limit == 0 &&
-            len(q.ret) == 0 &&
-            len(q.args) == 0
-=======
 		q.table == "" &&
 		len(q.cols) == 0 &&
 		len(q.wheres) == 0 &&
@@ -214,7 +202,6 @@
 		q.limit == 0 &&
 		len(q.ret) == 0 &&
 		len(q.args) == 0
->>>>>>> 02a9763a
 }
 
 func (q *Query) Build() string {
